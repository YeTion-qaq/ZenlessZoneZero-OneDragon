from PySide6.QtWidgets import QWidget
from qfluentwidgets import SettingCardGroup, FluentIcon

from one_dragon.base.config.config_item import get_config_item_from_enum
<<<<<<< HEAD
=======
from one_dragon.base.controller.pc_button.ds4_button_controller import Ds4ButtonEnum
>>>>>>> 797871ff
from one_dragon.base.controller.pc_button.xbox_button_controller import XboxButtonEnum
from one_dragon.gui.component.column_widget import ColumnWidget
from one_dragon.gui.component.interface.vertical_scroll_interface import VerticalScrollInterface
from one_dragon.gui.component.setting_card.combo_box_setting_card import ComboBoxSettingCard
from one_dragon.gui.component.setting_card.key_setting_card import KeySettingCard
from one_dragon.gui.component.setting_card.text_setting_card import TextSettingCard
from one_dragon.utils.i18_utils import gt
from zzz_od.config.game_config import GameRegionEnum, GamepadTypeEnum
from zzz_od.context.zzz_context import ZContext


class SettingGameInterface(VerticalScrollInterface):

    def __init__(self, ctx: ZContext, parent=None):
        self.ctx: ZContext = ctx

        VerticalScrollInterface.__init__(
            self,
            ctx=ctx,
            object_name='setting_game_interface',
            content_widget=None, parent=parent,
            nav_text_cn='游戏设置'
        )

    def get_content_widget(self) -> QWidget:
        content_widget = ColumnWidget()

        content_widget.add_widget(self._get_basic_group())
        content_widget.add_widget(self._get_key_group())
        content_widget.add_widget(self._get_gamepad_group())
        content_widget.add_stretch(1)

        return content_widget

    def _get_basic_group(self) -> QWidget:
        basic_group = SettingCardGroup(gt('游戏基础', 'ui'))

        self.game_region_opt = ComboBoxSettingCard(icon=FluentIcon.HOME, title='游戏区服', options_enum=GameRegionEnum)
        self.game_region_opt.value_changed.connect(self._on_game_region_changed)
        basic_group.addSettingCard(self.game_region_opt)

        return basic_group

    def _get_key_group(self) -> QWidget:
        key_group = SettingCardGroup(gt('游戏按键', 'ui'))

        self.key_normal_attack_opt = KeySettingCard(icon=FluentIcon.GAME, title='普通攻击')
        self.key_normal_attack_opt.value_changed.connect(self._on_key_normal_attack_changed)
        key_group.addSettingCard(self.key_normal_attack_opt)

        self.key_dodge_opt = KeySettingCard(icon=FluentIcon.GAME, title='闪避')
        self.key_dodge_opt.value_changed.connect(self._on_key_dodge_changed)
        key_group.addSettingCard(self.key_dodge_opt)

        self.key_switch_next_opt = KeySettingCard(icon=FluentIcon.GAME, title='角色切换-下一个')
        self.key_switch_next_opt.value_changed.connect(self._on_key_switch_next_changed)
        key_group.addSettingCard(self.key_switch_next_opt)

        self.key_switch_prev_opt = KeySettingCard(icon=FluentIcon.GAME, title='角色切换-上一个')
        self.key_switch_prev_opt.value_changed.connect(self._on_key_switch_prev_changed)
        key_group.addSettingCard(self.key_switch_prev_opt)

        self.key_special_attack_opt = KeySettingCard(icon=FluentIcon.GAME, title='特殊攻击')
        self.key_special_attack_opt.value_changed.connect(self._on_key_special_attack_changed)
        key_group.addSettingCard(self.key_special_attack_opt)

        self.key_ultimate_opt = KeySettingCard(icon=FluentIcon.GAME, title='终结技')
        self.key_ultimate_opt.value_changed.connect(self._on_key_ultimate_changed)
        key_group.addSettingCard(self.key_ultimate_opt)

        self.key_interact_opt = KeySettingCard(icon=FluentIcon.GAME, title='交互')
        self.key_interact_opt.value_changed.connect(self._on_key_interact_changed)
        key_group.addSettingCard(self.key_interact_opt)

        return key_group

    def _get_gamepad_group(self) -> QWidget:
        gamepad_group = SettingCardGroup(gt('手柄按键', 'ui'))

        self.gamepad_type_opt = ComboBoxSettingCard(
            icon=FluentIcon.GAME, title='手柄类型',
            content='需先安装虚拟手柄依赖，参考文档或使用安装器。仅在闪避助手生效。',
            options_enum=GamepadTypeEnum
        )
        self.gamepad_type_opt.value_changed.connect(self._on_gamepad_type_changed)
        gamepad_group.addSettingCard(self.gamepad_type_opt)

        # xbox
        self.xbox_key_press_time_opt = TextSettingCard(icon=FluentIcon.GAME, title='单次按键持续时间(秒)',
                                                       content='自行调整，过小可能按键被吞，过大可能影响操作')
        self.xbox_key_press_time_opt.value_changed.connect(self._on_xbox_key_press_time_changed)
        gamepad_group.addSettingCard(self.xbox_key_press_time_opt)

        self.xbox_key_normal_attack_opt = ComboBoxSettingCard(icon=FluentIcon.GAME, title='普通攻击', options_enum=XboxButtonEnum)
        self.xbox_key_normal_attack_opt.value_changed.connect(self._on_xbox_key_normal_attack_changed)
        gamepad_group.addSettingCard(self.xbox_key_normal_attack_opt)

        self.xbox_key_dodge_opt = ComboBoxSettingCard(icon=FluentIcon.GAME, title='闪避', options_enum=XboxButtonEnum)
        self.xbox_key_dodge_opt.value_changed.connect(self._on_xbox_key_dodge_changed)
        gamepad_group.addSettingCard(self.xbox_key_dodge_opt)

        self.xbox_key_switch_next_opt = ComboBoxSettingCard(icon=FluentIcon.GAME, title='角色切换-下一个', options_enum=XboxButtonEnum)
        self.xbox_key_switch_next_opt.value_changed.connect(self._on_xbox_key_switch_next_changed)
        gamepad_group.addSettingCard(self.xbox_key_switch_next_opt)

        self.xbox_key_switch_prev_opt = ComboBoxSettingCard(icon=FluentIcon.GAME, title='角色切换-上一个', options_enum=XboxButtonEnum)
        self.xbox_key_switch_prev_opt.value_changed.connect(self._on_xbox_key_switch_prev_changed)
        gamepad_group.addSettingCard(self.xbox_key_switch_prev_opt)

        self.xbox_key_special_attack_opt = ComboBoxSettingCard(icon=FluentIcon.GAME, title='特殊攻击', options_enum=XboxButtonEnum)
        self.xbox_key_special_attack_opt.value_changed.connect(self._on_xbox_key_special_attack_changed)
        gamepad_group.addSettingCard(self.xbox_key_special_attack_opt)

        self.xbox_key_ultimate_opt = ComboBoxSettingCard(icon=FluentIcon.GAME, title='终结技', options_enum=XboxButtonEnum)
        self.xbox_key_ultimate_opt.value_changed.connect(self._on_xbox_key_ultimate_changed)
        gamepad_group.addSettingCard(self.xbox_key_ultimate_opt)

        self.xbox_key_interact_opt = ComboBoxSettingCard(icon=FluentIcon.GAME, title='交互', options_enum=XboxButtonEnum)
        self.xbox_key_interact_opt.value_changed.connect(self._on_xbox_key_interact_changed)
        gamepad_group.addSettingCard(self.xbox_key_interact_opt)

        # ds4
        self.ds4_key_press_time_opt = TextSettingCard(icon=FluentIcon.GAME, title='单次按键持续时间(秒)',
                                                      content='自行调整，过小可能按键被吞，过大可能影响操作')
        self.ds4_key_press_time_opt.value_changed.connect(self._on_ds4_key_press_time_changed)
        gamepad_group.addSettingCard(self.ds4_key_press_time_opt)

<<<<<<< HEAD
        self.ds4_key_normal_attack_opt = ComboBoxSettingCard(icon=FluentIcon.GAME, title='普通攻击', options_enum=XboxButtonEnum)
        self.ds4_key_normal_attack_opt.value_changed.connect(self._on_ds4_key_normal_attack_changed)
        gamepad_group.addSettingCard(self.ds4_key_normal_attack_opt)

        self.ds4_key_dodge_opt = ComboBoxSettingCard(icon=FluentIcon.GAME, title='闪避', options_enum=XboxButtonEnum)
        self.ds4_key_dodge_opt.value_changed.connect(self._on_ds4_key_dodge_changed)
        gamepad_group.addSettingCard(self.ds4_key_dodge_opt)

        self.ds4_key_switch_next_opt = ComboBoxSettingCard(icon=FluentIcon.GAME, title='角色切换-下一个', options_enum=XboxButtonEnum)
        self.ds4_key_switch_next_opt.value_changed.connect(self._on_ds4_key_switch_next_changed)
        gamepad_group.addSettingCard(self.ds4_key_switch_next_opt)

        self.ds4_key_switch_prev_opt = ComboBoxSettingCard(icon=FluentIcon.GAME, title='角色切换-上一个', options_enum=XboxButtonEnum)
        self.ds4_key_switch_prev_opt.value_changed.connect(self._on_ds4_key_switch_prev_changed)
        gamepad_group.addSettingCard(self.ds4_key_switch_prev_opt)

        self.ds4_key_special_attack_opt = ComboBoxSettingCard(icon=FluentIcon.GAME, title='特殊攻击', options_enum=XboxButtonEnum)
        self.ds4_key_special_attack_opt.value_changed.connect(self._on_ds4_key_special_attack_changed)
        gamepad_group.addSettingCard(self.ds4_key_special_attack_opt)

        self.ds4_key_ultimate_opt = ComboBoxSettingCard(icon=FluentIcon.GAME, title='终结技', options_enum=XboxButtonEnum)
        self.ds4_key_ultimate_opt.value_changed.connect(self._on_ds4_key_ultimate_changed)
        gamepad_group.addSettingCard(self.ds4_key_ultimate_opt)

        self.ds4_key_interact_opt = ComboBoxSettingCard(icon=FluentIcon.GAME, title='交互', options_enum=XboxButtonEnum)
=======
        self.ds4_key_normal_attack_opt = ComboBoxSettingCard(icon=FluentIcon.GAME, title='普通攻击', options_enum=Ds4ButtonEnum)
        self.ds4_key_normal_attack_opt.value_changed.connect(self._on_ds4_key_normal_attack_changed)
        gamepad_group.addSettingCard(self.ds4_key_normal_attack_opt)

        self.ds4_key_dodge_opt = ComboBoxSettingCard(icon=FluentIcon.GAME, title='闪避', options_enum=Ds4ButtonEnum)
        self.ds4_key_dodge_opt.value_changed.connect(self._on_ds4_key_dodge_changed)
        gamepad_group.addSettingCard(self.ds4_key_dodge_opt)

        self.ds4_key_switch_next_opt = ComboBoxSettingCard(icon=FluentIcon.GAME, title='角色切换-下一个', options_enum=Ds4ButtonEnum)
        self.ds4_key_switch_next_opt.value_changed.connect(self._on_ds4_key_switch_next_changed)
        gamepad_group.addSettingCard(self.ds4_key_switch_next_opt)

        self.ds4_key_switch_prev_opt = ComboBoxSettingCard(icon=FluentIcon.GAME, title='角色切换-上一个', options_enum=Ds4ButtonEnum)
        self.ds4_key_switch_prev_opt.value_changed.connect(self._on_ds4_key_switch_prev_changed)
        gamepad_group.addSettingCard(self.ds4_key_switch_prev_opt)

        self.ds4_key_special_attack_opt = ComboBoxSettingCard(icon=FluentIcon.GAME, title='特殊攻击', options_enum=Ds4ButtonEnum)
        self.ds4_key_special_attack_opt.value_changed.connect(self._on_ds4_key_special_attack_changed)
        gamepad_group.addSettingCard(self.ds4_key_special_attack_opt)

        self.ds4_key_ultimate_opt = ComboBoxSettingCard(icon=FluentIcon.GAME, title='终结技', options_enum=Ds4ButtonEnum)
        self.ds4_key_ultimate_opt.value_changed.connect(self._on_ds4_key_ultimate_changed)
        gamepad_group.addSettingCard(self.ds4_key_ultimate_opt)

        self.ds4_key_interact_opt = ComboBoxSettingCard(icon=FluentIcon.GAME, title='交互', options_enum=Ds4ButtonEnum)
>>>>>>> 797871ff
        self.ds4_key_interact_opt.value_changed.connect(self._on_ds4_key_interact_changed)
        gamepad_group.addSettingCard(self.ds4_key_interact_opt)

        return gamepad_group

    def on_interface_shown(self) -> None:
        VerticalScrollInterface.on_interface_shown(self)

        game_region = get_config_item_from_enum(GameRegionEnum, self.ctx.game_config.game_region)
        if game_region is not None:
            self.game_region_opt.setValue(game_region.value)

        self.key_normal_attack_opt.setValue(self.ctx.game_config.key_normal_attack)
        self.key_dodge_opt.setValue(self.ctx.game_config.key_dodge)
        self.key_switch_next_opt.setValue(self.ctx.game_config.key_switch_next)
        self.key_switch_prev_opt.setValue(self.ctx.game_config.key_switch_prev)
        self.key_special_attack_opt.setValue(self.ctx.game_config.key_special_attack)
        self.key_ultimate_opt.setValue(self.ctx.game_config.key_ultimate)
        self.key_interact_opt.setValue(self.ctx.game_config.key_interact)

        self._update_gamepad_part()

    def _update_gamepad_part(self) -> None:
        """
        手柄部分更新显示
        :return:
        """
        self.gamepad_type_opt.setValue(self.ctx.game_config.gamepad_type)

        is_xbox = self.ctx.game_config.gamepad_type == GamepadTypeEnum.XBOX.value.value

        self.xbox_key_press_time_opt.setValue(str(self.ctx.game_config.xbox_key_press_time))
        self.xbox_key_normal_attack_opt.setValue(self.ctx.game_config.xbox_key_normal_attack)
        self.xbox_key_dodge_opt.setValue(self.ctx.game_config.xbox_key_dodge)
        self.xbox_key_switch_next_opt.setValue(self.ctx.game_config.xbox_key_switch_next)
        self.xbox_key_switch_prev_opt.setValue(self.ctx.game_config.xbox_key_switch_prev)
        self.xbox_key_special_attack_opt.setValue(self.ctx.game_config.xbox_key_special_attack)
        self.xbox_key_ultimate_opt.setValue(self.ctx.game_config.xbox_key_ultimate)
        self.xbox_key_interact_opt.setValue(self.ctx.game_config.xbox_key_interact)

        self.xbox_key_press_time_opt.setVisible(is_xbox)
        self.xbox_key_normal_attack_opt.setVisible(is_xbox)
        self.xbox_key_dodge_opt.setVisible(is_xbox)
        self.xbox_key_switch_next_opt.setVisible(is_xbox)
        self.xbox_key_switch_prev_opt.setVisible(is_xbox)
        self.xbox_key_special_attack_opt.setVisible(is_xbox)
        self.xbox_key_ultimate_opt.setVisible(is_xbox)
        self.xbox_key_interact_opt.setVisible(is_xbox)

        is_ds4 = self.ctx.game_config.gamepad_type == GamepadTypeEnum.DS4.value.value

        self.ds4_key_press_time_opt.setValue(str(self.ctx.game_config.ds4_key_press_time))
        self.ds4_key_normal_attack_opt.setValue(self.ctx.game_config.ds4_key_normal_attack)
        self.ds4_key_dodge_opt.setValue(self.ctx.game_config.ds4_key_dodge)
        self.ds4_key_switch_next_opt.setValue(self.ctx.game_config.ds4_key_switch_next)
        self.ds4_key_switch_prev_opt.setValue(self.ctx.game_config.ds4_key_switch_prev)
        self.ds4_key_special_attack_opt.setValue(self.ctx.game_config.ds4_key_special_attack)
        self.ds4_key_ultimate_opt.setValue(self.ctx.game_config.ds4_key_ultimate)
        self.ds4_key_interact_opt.setValue(self.ctx.game_config.ds4_key_interact)

        self.ds4_key_press_time_opt.setVisible(is_ds4)
        self.ds4_key_normal_attack_opt.setVisible(is_ds4)
        self.ds4_key_dodge_opt.setVisible(is_ds4)
        self.ds4_key_switch_next_opt.setVisible(is_ds4)
        self.ds4_key_switch_prev_opt.setVisible(is_ds4)
        self.ds4_key_special_attack_opt.setVisible(is_ds4)
        self.ds4_key_ultimate_opt.setVisible(is_ds4)
        self.ds4_key_interact_opt.setVisible(is_ds4)

    def _on_game_region_changed(self, index, value):
        self.ctx.game_config.game_region = value
        self.ctx.init_by_config()

    def _on_key_normal_attack_changed(self, key: str) -> None:
        self.ctx.game_config.key_normal_attack = key

    def _on_key_dodge_changed(self, key: str) -> None:
        self.ctx.game_config.key_dodge = key

    def _on_key_switch_next_changed(self, key: str) -> None:
        self.ctx.game_config.key_switch_next = key

    def _on_key_switch_prev_changed(self, key: str) -> None:
        self.ctx.game_config.key_switch_prev = key

    def _on_key_special_attack_changed(self, key: str) -> None:
        self.ctx.game_config.key_special_attack = key

    def _on_key_ultimate_changed(self, key: str) -> None:
        self.ctx.game_config.key_ultimate = key

    def _on_key_interact_changed(self, key: str) -> None:
        self.ctx.game_config.key_interact = key

    def _on_gamepad_type_changed(self, idx: int, value: str) -> None:
        self.ctx.game_config.gamepad_type = value
        self._update_gamepad_part()

    def _on_xbox_key_press_time_changed(self, value: str) -> None:
        self.ctx.game_config.xbox_key_press_time = float(value)

    def _on_xbox_key_normal_attack_changed(self, idx: int, key: str) -> None:
        self.ctx.game_config.xbox_key_normal_attack = key

    def _on_xbox_key_dodge_changed(self, idx: int, key: str) -> None:
        self.ctx.game_config.xbox_key_dodge = key

    def _on_xbox_key_switch_next_changed(self, idx: int, key: str) -> None:
        self.ctx.game_config.xbox_key_switch_next = key

    def _on_xbox_key_switch_prev_changed(self, idx: int, key: str) -> None:
        self.ctx.game_config.xbox_key_switch_prev = key

    def _on_xbox_key_special_attack_changed(self, idx: int, key: str) -> None:
        self.ctx.game_config.xbox_key_special_attack = key

    def _on_xbox_key_ultimate_changed(self, idx: int, key: str) -> None:
        self.ctx.game_config.xbox_key_ultimate = key

    def _on_xbox_key_interact_changed(self, idx: int, key: str) -> None:
        self.ctx.game_config.xbox_key_interact = key

    def _on_ds4_key_press_time_changed(self, value: str) -> None:
        self.ctx.game_config.ds4_key_press_time = float(value)

    def _on_ds4_key_normal_attack_changed(self, idx: int, key: str) -> None:
        self.ctx.game_config.ds4_key_normal_attack = key

    def _on_ds4_key_dodge_changed(self, idx: int, key: str) -> None:
        self.ctx.game_config.ds4_key_dodge = key

    def _on_ds4_key_switch_next_changed(self, idx: int, key: str) -> None:
        self.ctx.game_config.ds4_key_switch_next = key

    def _on_ds4_key_switch_prev_changed(self, idx: int, key: str) -> None:
        self.ctx.game_config.ds4_key_switch_prev = key

    def _on_ds4_key_special_attack_changed(self, idx: int, key: str) -> None:
        self.ctx.game_config.ds4_key_special_attack = key

    def _on_ds4_key_ultimate_changed(self, idx: int, key: str) -> None:
        self.ctx.game_config.ds4_key_ultimate = key

    def _on_ds4_key_interact_changed(self, idx: int, key: str) -> None:
        self.ctx.game_config.ds4_key_interact = key<|MERGE_RESOLUTION|>--- conflicted
+++ resolved
@@ -2,10 +2,7 @@
 from qfluentwidgets import SettingCardGroup, FluentIcon
 
 from one_dragon.base.config.config_item import get_config_item_from_enum
-<<<<<<< HEAD
-=======
 from one_dragon.base.controller.pc_button.ds4_button_controller import Ds4ButtonEnum
->>>>>>> 797871ff
 from one_dragon.base.controller.pc_button.xbox_button_controller import XboxButtonEnum
 from one_dragon.gui.component.column_widget import ColumnWidget
 from one_dragon.gui.component.interface.vertical_scroll_interface import VerticalScrollInterface
@@ -133,33 +130,6 @@
         self.ds4_key_press_time_opt.value_changed.connect(self._on_ds4_key_press_time_changed)
         gamepad_group.addSettingCard(self.ds4_key_press_time_opt)
 
-<<<<<<< HEAD
-        self.ds4_key_normal_attack_opt = ComboBoxSettingCard(icon=FluentIcon.GAME, title='普通攻击', options_enum=XboxButtonEnum)
-        self.ds4_key_normal_attack_opt.value_changed.connect(self._on_ds4_key_normal_attack_changed)
-        gamepad_group.addSettingCard(self.ds4_key_normal_attack_opt)
-
-        self.ds4_key_dodge_opt = ComboBoxSettingCard(icon=FluentIcon.GAME, title='闪避', options_enum=XboxButtonEnum)
-        self.ds4_key_dodge_opt.value_changed.connect(self._on_ds4_key_dodge_changed)
-        gamepad_group.addSettingCard(self.ds4_key_dodge_opt)
-
-        self.ds4_key_switch_next_opt = ComboBoxSettingCard(icon=FluentIcon.GAME, title='角色切换-下一个', options_enum=XboxButtonEnum)
-        self.ds4_key_switch_next_opt.value_changed.connect(self._on_ds4_key_switch_next_changed)
-        gamepad_group.addSettingCard(self.ds4_key_switch_next_opt)
-
-        self.ds4_key_switch_prev_opt = ComboBoxSettingCard(icon=FluentIcon.GAME, title='角色切换-上一个', options_enum=XboxButtonEnum)
-        self.ds4_key_switch_prev_opt.value_changed.connect(self._on_ds4_key_switch_prev_changed)
-        gamepad_group.addSettingCard(self.ds4_key_switch_prev_opt)
-
-        self.ds4_key_special_attack_opt = ComboBoxSettingCard(icon=FluentIcon.GAME, title='特殊攻击', options_enum=XboxButtonEnum)
-        self.ds4_key_special_attack_opt.value_changed.connect(self._on_ds4_key_special_attack_changed)
-        gamepad_group.addSettingCard(self.ds4_key_special_attack_opt)
-
-        self.ds4_key_ultimate_opt = ComboBoxSettingCard(icon=FluentIcon.GAME, title='终结技', options_enum=XboxButtonEnum)
-        self.ds4_key_ultimate_opt.value_changed.connect(self._on_ds4_key_ultimate_changed)
-        gamepad_group.addSettingCard(self.ds4_key_ultimate_opt)
-
-        self.ds4_key_interact_opt = ComboBoxSettingCard(icon=FluentIcon.GAME, title='交互', options_enum=XboxButtonEnum)
-=======
         self.ds4_key_normal_attack_opt = ComboBoxSettingCard(icon=FluentIcon.GAME, title='普通攻击', options_enum=Ds4ButtonEnum)
         self.ds4_key_normal_attack_opt.value_changed.connect(self._on_ds4_key_normal_attack_changed)
         gamepad_group.addSettingCard(self.ds4_key_normal_attack_opt)
@@ -185,7 +155,6 @@
         gamepad_group.addSettingCard(self.ds4_key_ultimate_opt)
 
         self.ds4_key_interact_opt = ComboBoxSettingCard(icon=FluentIcon.GAME, title='交互', options_enum=Ds4ButtonEnum)
->>>>>>> 797871ff
         self.ds4_key_interact_opt.value_changed.connect(self._on_ds4_key_interact_changed)
         gamepad_group.addSettingCard(self.ds4_key_interact_opt)
 
