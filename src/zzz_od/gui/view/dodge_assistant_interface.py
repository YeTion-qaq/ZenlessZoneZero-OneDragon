import os.path

from PySide6.QtCore import Qt
from PySide6.QtWidgets import QWidget
from qfluentwidgets import FluentIcon, PushButton
from typing import Optional

from one_dragon.gui.component.app_event_log_display_card import AppEventLogDisplayCard
from one_dragon.gui.component.column_widget import ColumnWidget
from one_dragon.gui.component.setting_card.combo_box_setting_card import ComboBoxSettingCard
from one_dragon.gui.component.setting_card.switch_setting_card import SwitchSettingCard
from one_dragon.gui.component.setting_card.text_setting_card import TextSettingCard
from zzz_od.application.dodge_assistant.dodge_assistant_app import DodgeAssistantApp
from zzz_od.application.dodge_assistant.dodge_assistant_config import get_dodge_op_config_list, \
    get_dodge_config_file_path
from zzz_od.application.zzz_application import ZApplication
from zzz_od.auto_battle.auto_battle_loader import AutoBattleLoader
from zzz_od.config.game_config import GamepadTypeEnum
from zzz_od.context.zzz_context import ZContext
from one_dragon.gui.view.app_run_interface import AppRunInterface


class DodgeAssistantInterface(AppRunInterface):

    def __init__(self,
                 ctx: ZContext,
                 parent=None):
        self.ctx: ZContext = ctx

        AppRunInterface.__init__(
            self,
            ctx=ctx,
            object_name='dodge_assistant_interface',
            nav_text_cn='闪避助手',
            nav_icon=FluentIcon.GAME,
            parent=parent,
        )

    def get_widget_at_top(self) -> QWidget:
        top_widget = ColumnWidget()

        self.dodge_opt = ComboBoxSettingCard(icon=FluentIcon.GAME, title='闪避方式',
                                             content='配置文件在 config/dodge 文件夹，删除会恢复默认配置')
        top_widget.add_widget(self.dodge_opt)

        self.del_btn = PushButton(text='删除')
        self.dodge_opt.hBoxLayout.addWidget(self.del_btn, alignment=Qt.AlignmentFlag.AlignRight)
        self.dodge_opt.hBoxLayout.addSpacing(16)
        self.del_btn.clicked.connect(self._on_del_clicked)

        self.gpu_opt = SwitchSettingCard(icon=FluentIcon.GAME, title='GPU运算',
                                         content='游戏画面掉帧的话 可以不启用 保证截图间隔+推理耗时在50ms内即可')
        self.gpu_opt.value_changed.connect(self._on_gpu_changed)
        top_widget.add_widget(self.gpu_opt)

        self.screenshot_opt = SwitchSettingCard(icon=FluentIcon.GAME, title='MSS截图',
                                         content='实验性截图机制，约减少10~20ms的截图处理时间')
        self.screenshot_opt.value_changed.connect(self._on_screenshot_changed)
        top_widget.add_widget(self.screenshot_opt)

        self.screenshot_interval_opt = TextSettingCard(icon=FluentIcon.GAME, title='截图间隔(秒)',
                                                       content='游戏画面掉帧的话 可以适当加大截图间隔 保证截图间隔+推理耗时在50ms内即可')
        self.screenshot_interval_opt.value_changed.connect(self._on_screenshot_interval_changed)
        top_widget.add_widget(self.screenshot_interval_opt)

        self.gamepad_type_opt = ComboBoxSettingCard(
            icon=FluentIcon.GAME, title='手柄类型',
            content='需先安装虚拟手柄依赖，参考文档或使用安装器。仅在闪避助手生效。',
            options_enum=GamepadTypeEnum
<<<<<<< HEAD
        )
        self.gamepad_type_opt.value_changed.connect(self._on_gamepad_type_changed)
        top_widget.add_widget(self.gamepad_type_opt)

        app_event_log_card = AppEventLogDisplayCard(ctx, AutoBattleLoader.get_all_state_event_ids())

        AppRunInterface.__init__(
            self,
            ctx=ctx,
            object_name='dodge_assistant_interface',
            nav_text_cn='闪避助手',
            nav_icon=FluentIcon.GAME,
            parent=parent,
            widget_at_top=top_widget,
            app_event_log_card=app_event_log_card
=======
>>>>>>> 797871ff
        )
        self.gamepad_type_opt.value_changed.connect(self._on_gamepad_type_changed)
        top_widget.add_widget(self.gamepad_type_opt)

        return top_widget

    def get_app_event_log_card(self) -> Optional[AppEventLogDisplayCard]:
        return AppEventLogDisplayCard(self.ctx, AutoBattleLoader.get_all_state_event_ids())

    def on_interface_shown(self) -> None:
        """
        界面显示时 进行初始化
        :return:
        """
        AppRunInterface.on_interface_shown(self)
        self._update_dodge_way_opts()
        self.dodge_opt.setValue(self.ctx.dodge_assistant_config.dodge_way)
        self.gpu_opt.setValue(self.ctx.dodge_assistant_config.use_gpu)
        self.screenshot_interval_opt.setValue(str(self.ctx.dodge_assistant_config.screenshot_interval))
        self.gamepad_type_opt.setValue(self.ctx.dodge_assistant_config.gamepad_type)

    def _update_dodge_way_opts(self) -> None:
        """
        更新闪避指令
        :return:
        """
        try:
            self.dodge_opt.value_changed.disconnect(self._on_dodge_way_changed)
        except:
            pass
        self.dodge_opt.set_options_by_list(get_dodge_op_config_list())
        self.dodge_opt.value_changed.connect(self._on_dodge_way_changed)

    def _on_dodge_way_changed(self, index, value):
        self.ctx.dodge_assistant_config.dodge_way = value

    def _on_gpu_changed(self, value: bool):
        self.ctx.dodge_assistant_config.use_gpu = value

    def _on_screenshot_changed(self, value: bool):
        self.ctx.controller.screenshot_mss =value

    def _on_screenshot_interval_changed(self, value: str) -> None:
        self.ctx.dodge_assistant_config.screenshot_interval = float(value)

    def get_app(self) -> ZApplication:
        return DodgeAssistantApp(self.ctx)

    def _on_del_clicked(self) -> None:
        """
        删除配置
        :return:
        """
        item: str = self.dodge_opt.getValue()
        if item is None:
            return

        path = get_dodge_config_file_path(item)
        if os.path.exists(path):
            os.remove(path)

        self._update_dodge_way_opts()

    def _on_gamepad_type_changed(self, idx: int, value: str) -> None:
        self.ctx.dodge_assistant_config.gamepad_type = value<|MERGE_RESOLUTION|>--- conflicted
+++ resolved
@@ -67,24 +67,6 @@
             icon=FluentIcon.GAME, title='手柄类型',
             content='需先安装虚拟手柄依赖，参考文档或使用安装器。仅在闪避助手生效。',
             options_enum=GamepadTypeEnum
-<<<<<<< HEAD
-        )
-        self.gamepad_type_opt.value_changed.connect(self._on_gamepad_type_changed)
-        top_widget.add_widget(self.gamepad_type_opt)
-
-        app_event_log_card = AppEventLogDisplayCard(ctx, AutoBattleLoader.get_all_state_event_ids())
-
-        AppRunInterface.__init__(
-            self,
-            ctx=ctx,
-            object_name='dodge_assistant_interface',
-            nav_text_cn='闪避助手',
-            nav_icon=FluentIcon.GAME,
-            parent=parent,
-            widget_at_top=top_widget,
-            app_event_log_card=app_event_log_card
-=======
->>>>>>> 797871ff
         )
         self.gamepad_type_opt.value_changed.connect(self._on_gamepad_type_changed)
         top_widget.add_widget(self.gamepad_type_opt)
